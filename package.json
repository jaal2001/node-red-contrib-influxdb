{
  "name": "node-red-contrib-influxdb",
  "version": "0.5.0",
  "description": "Node-RED nodes to save and query data from an influxdb time series database",
  "main": "influxdb.js",
  "scripts": {
    "test": "echo \"Error: no test specified yet!\" && exit 1"
  },
  "repository": {
    "type": "git",
    "url": "https://github.com/mblackstock/node-red-contrib-influxdb"
  },
  "contributors": [
    {
      "name": "Mike Blackstock",
      "email": "mikeblackstock@gmail.com",
      "url": "http://mblackstock.com"
    }
  ],
  "license": "Apache-2.0",
  "keywords": [
    "node-red",
    "influxdb"
  ],
  "node-red": {
    "nodes": {
      "influxdb": "influxdb.js"
    }
  },
  "dependencies": {
<<<<<<< HEAD
    "influx": "5.5.2",
    "lodash": "4.17.19"
=======
    "influx": "5.6.3",
    "@influxdata/influxdb-client": "^1.6.0",
    "lodash": "4.17.20"
>>>>>>> 4e52fbe5
  }
}<|MERGE_RESOLUTION|>--- conflicted
+++ resolved
@@ -28,13 +28,8 @@
     }
   },
   "dependencies": {
-<<<<<<< HEAD
-    "influx": "5.5.2",
-    "lodash": "4.17.19"
-=======
     "influx": "5.6.3",
     "@influxdata/influxdb-client": "^1.6.0",
     "lodash": "4.17.20"
->>>>>>> 4e52fbe5
   }
 }